// This file was generated with `cornucopia`. Do not modify.

#[allow(clippy::all, clippy::pedantic)]
#[allow(unused_variables)]
#[allow(unused_imports)]
#[allow(dead_code)]
pub mod types {
    pub mod public {
<<<<<<< HEAD
        #[derive(
            Debug, postgres_types :: ToSql, postgres_types :: FromSql, Clone, Copy, PartialEq, Eq,
        )]
        #[postgres(name = "spongebob_character")]
=======
        #[derive(Debug, Clone, Copy, PartialEq, Eq)]
        #[allow(non_camel_case_types)]
>>>>>>> c8ee518d
        pub enum SpongebobCharacter {
            Bob,
            Patrick,
            Squidward,
        }
        impl<'a> postgres_types::ToSql for SpongebobCharacter {
            fn to_sql(
                &self,
                ty: &postgres_types::Type,
                buf: &mut postgres_types::private::BytesMut,
            ) -> Result<postgres_types::IsNull, Box<dyn std::error::Error + Sync + Send>>
            {
                let s = match *self {
                    SpongebobCharacter::Bob => "Bob",
                    SpongebobCharacter::Patrick => "Patrick",
                    SpongebobCharacter::Squidward => "Squidward",
                };
                buf.extend_from_slice(s.as_bytes());
                std::result::Result::Ok(postgres_types::IsNull::No)
            }
            fn accepts(ty: &postgres_types::Type) -> bool {
                if ty.name() != "spongebob_character" {
                    return false;
                }
                match *ty.kind() {
                    postgres_types::Kind::Enum(ref variants) => {
                        if variants.len() != 3usize {
                            return false;
                        }
                        variants.iter().all(|v| match &**v {
                            "Bob" => true,
                            "Patrick" => true,
                            "Squidward" => true,
                            _ => false,
                        })
                    }
                    _ => false,
                }
            }
            fn to_sql_checked(
                &self,
                ty: &postgres_types::Type,
                out: &mut postgres_types::private::BytesMut,
            ) -> Result<postgres_types::IsNull, Box<dyn std::error::Error + Sync + Send>>
            {
                postgres_types::__to_sql_checked(self, ty, out)
            }
        }
        impl<'a> postgres_types::FromSql<'a> for SpongebobCharacter {
            fn from_sql(
                ty: &postgres_types::Type,
                buf: &'a [u8],
            ) -> Result<SpongebobCharacter, Box<dyn std::error::Error + Sync + Send>> {
                match std::str::from_utf8(buf)? {
                    "Bob" => Ok(SpongebobCharacter::Bob),
                    "Patrick" => Ok(SpongebobCharacter::Patrick),
                    "Squidward" => Ok(SpongebobCharacter::Squidward),
                    s => Result::Err(Into::into(format!("invalid variant `{}`", s))),
                }
            }
            fn accepts(ty: &postgres_types::Type) -> bool {
                if ty.name() != "spongebob_character" {
                    return false;
                }
                match *ty.kind() {
                    postgres_types::Kind::Enum(ref variants) => {
                        if variants.len() != 3usize {
                            return false;
                        }
                        variants.iter().all(|v| match &**v {
                            "Bob" => true,
                            "Patrick" => true,
                            "Squidward" => true,
                            _ => false,
                        })
                    }
                    _ => false,
                }
            }
        }
    }
}
#[allow(clippy::all, clippy::pedantic)]
#[allow(unused_variables)]
#[allow(unused_imports)]
#[allow(dead_code)]
pub mod queries {
    pub mod module_1 {
        use cornucopia_async::GenericClient;
        use futures;
        use futures::{StreamExt, TryStreamExt};
        pub fn insert_book() -> InsertBookStmt {
            InsertBookStmt(cornucopia_async::private::Stmt::new(
                "INSERT INTO Book (title)
  VALUES ($1)",
            ))
        }
        pub struct InsertBookStmt(cornucopia_async::private::Stmt);
        impl InsertBookStmt {
            pub async fn bind<'a, C: GenericClient, T1: cornucopia_async::StringSql>(
                &'a mut self,
                client: &'a C,
                title: &'a T1,
            ) -> Result<u64, tokio_postgres::Error> {
                {
                    let stmt = self.0.prepare(client).await?;
                    client.execute(stmt, &[title]).await
                }
            }
        }
    }
    pub mod module_2 {
        use cornucopia_async::GenericClient;
        use futures;
        use futures::{StreamExt, TryStreamExt};
        #[derive(Debug)]
        pub struct AuthorNameStartingWithParams<T1: cornucopia_async::StringSql> {
            pub start_str: T1,
        }
        #[derive(Debug, Clone, PartialEq)]
        pub struct Authors {
            pub id: i32,
            pub name: String,
            pub country: String,
        }
        pub struct AuthorsBorrowed<'a> {
            pub id: i32,
            pub name: &'a str,
            pub country: &'a str,
        }
        impl<'a> From<AuthorsBorrowed<'a>> for Authors {
            fn from(AuthorsBorrowed { id, name, country }: AuthorsBorrowed<'a>) -> Self {
                Self {
                    id,
                    name: name.into(),
                    country: country.into(),
                }
            }
        }
        pub struct AuthorsQuery<'a, C: GenericClient, T, const N: usize> {
            client: &'a C,
            params: [&'a (dyn postgres_types::ToSql + Sync); N],
            stmt: &'a mut cornucopia_async::private::Stmt,
            extractor: fn(&tokio_postgres::Row) -> AuthorsBorrowed,
            mapper: fn(AuthorsBorrowed) -> T,
        }
        impl<'a, C, T: 'a, const N: usize> AuthorsQuery<'a, C, T, N>
        where
            C: GenericClient,
        {
            pub fn map<R>(self, mapper: fn(AuthorsBorrowed) -> R) -> AuthorsQuery<'a, C, R, N> {
                AuthorsQuery {
                    client: self.client,
                    params: self.params,
                    stmt: self.stmt,
                    extractor: self.extractor,
                    mapper,
                }
            }
            pub async fn one(self) -> Result<T, tokio_postgres::Error> {
                let stmt = self.stmt.prepare(self.client).await?;
                let row = self.client.query_one(stmt, &self.params).await?;
                Ok((self.mapper)((self.extractor)(&row)))
            }
            pub async fn all(self) -> Result<Vec<T>, tokio_postgres::Error> {
                self.iter().await?.try_collect().await
            }
            pub async fn opt(self) -> Result<Option<T>, tokio_postgres::Error> {
                let stmt = self.stmt.prepare(self.client).await?;
                Ok(self
                    .client
                    .query_opt(stmt, &self.params)
                    .await?
                    .map(|row| (self.mapper)((self.extractor)(&row))))
            }
            pub async fn iter(
                self,
            ) -> Result<
                impl futures::Stream<Item = Result<T, tokio_postgres::Error>> + 'a,
                tokio_postgres::Error,
            > {
                let stmt = self.stmt.prepare(self.client).await?;
                let it = self
                    .client
                    .query_raw(stmt, cornucopia_async::private::slice_iter(&self.params))
                    .await?
                    .map(move |res| res.map(|row| (self.mapper)((self.extractor)(&row))))
                    .into_stream();
                Ok(it)
            }
        }
        pub struct StringQuery<'a, C: GenericClient, T, const N: usize> {
            client: &'a C,
            params: [&'a (dyn postgres_types::ToSql + Sync); N],
            stmt: &'a mut cornucopia_async::private::Stmt,
            extractor: fn(&tokio_postgres::Row) -> &str,
            mapper: fn(&str) -> T,
        }
        impl<'a, C, T: 'a, const N: usize> StringQuery<'a, C, T, N>
        where
            C: GenericClient,
        {
            pub fn map<R>(self, mapper: fn(&str) -> R) -> StringQuery<'a, C, R, N> {
                StringQuery {
                    client: self.client,
                    params: self.params,
                    stmt: self.stmt,
                    extractor: self.extractor,
                    mapper,
                }
            }
            pub async fn one(self) -> Result<T, tokio_postgres::Error> {
                let stmt = self.stmt.prepare(self.client).await?;
                let row = self.client.query_one(stmt, &self.params).await?;
                Ok((self.mapper)((self.extractor)(&row)))
            }
            pub async fn all(self) -> Result<Vec<T>, tokio_postgres::Error> {
                self.iter().await?.try_collect().await
            }
            pub async fn opt(self) -> Result<Option<T>, tokio_postgres::Error> {
                let stmt = self.stmt.prepare(self.client).await?;
                Ok(self
                    .client
                    .query_opt(stmt, &self.params)
                    .await?
                    .map(|row| (self.mapper)((self.extractor)(&row))))
            }
            pub async fn iter(
                self,
            ) -> Result<
                impl futures::Stream<Item = Result<T, tokio_postgres::Error>> + 'a,
                tokio_postgres::Error,
            > {
                let stmt = self.stmt.prepare(self.client).await?;
                let it = self
                    .client
                    .query_raw(stmt, cornucopia_async::private::slice_iter(&self.params))
                    .await?
                    .map(move |res| res.map(|row| (self.mapper)((self.extractor)(&row))))
                    .into_stream();
                Ok(it)
            }
        }
        #[derive(Debug, Clone, PartialEq)]
        pub struct AuthorNameStartingWith {
            pub authorid: i32,
            pub name: String,
            pub bookid: i32,
            pub title: String,
        }
        pub struct AuthorNameStartingWithBorrowed<'a> {
            pub authorid: i32,
            pub name: &'a str,
            pub bookid: i32,
            pub title: &'a str,
        }
        impl<'a> From<AuthorNameStartingWithBorrowed<'a>> for AuthorNameStartingWith {
            fn from(
                AuthorNameStartingWithBorrowed {
                    authorid,
                    name,
                    bookid,
                    title,
                }: AuthorNameStartingWithBorrowed<'a>,
            ) -> Self {
                Self {
                    authorid,
                    name: name.into(),
                    bookid,
                    title: title.into(),
                }
            }
        }
        pub struct AuthorNameStartingWithQuery<'a, C: GenericClient, T, const N: usize> {
            client: &'a C,
            params: [&'a (dyn postgres_types::ToSql + Sync); N],
            stmt: &'a mut cornucopia_async::private::Stmt,
            extractor: fn(&tokio_postgres::Row) -> AuthorNameStartingWithBorrowed,
            mapper: fn(AuthorNameStartingWithBorrowed) -> T,
        }
        impl<'a, C, T: 'a, const N: usize> AuthorNameStartingWithQuery<'a, C, T, N>
        where
            C: GenericClient,
        {
            pub fn map<R>(
                self,
                mapper: fn(AuthorNameStartingWithBorrowed) -> R,
            ) -> AuthorNameStartingWithQuery<'a, C, R, N> {
                AuthorNameStartingWithQuery {
                    client: self.client,
                    params: self.params,
                    stmt: self.stmt,
                    extractor: self.extractor,
                    mapper,
                }
            }
            pub async fn one(self) -> Result<T, tokio_postgres::Error> {
                let stmt = self.stmt.prepare(self.client).await?;
                let row = self.client.query_one(stmt, &self.params).await?;
                Ok((self.mapper)((self.extractor)(&row)))
            }
            pub async fn all(self) -> Result<Vec<T>, tokio_postgres::Error> {
                self.iter().await?.try_collect().await
            }
            pub async fn opt(self) -> Result<Option<T>, tokio_postgres::Error> {
                let stmt = self.stmt.prepare(self.client).await?;
                Ok(self
                    .client
                    .query_opt(stmt, &self.params)
                    .await?
                    .map(|row| (self.mapper)((self.extractor)(&row))))
            }
            pub async fn iter(
                self,
            ) -> Result<
                impl futures::Stream<Item = Result<T, tokio_postgres::Error>> + 'a,
                tokio_postgres::Error,
            > {
                let stmt = self.stmt.prepare(self.client).await?;
                let it = self
                    .client
                    .query_raw(stmt, cornucopia_async::private::slice_iter(&self.params))
                    .await?
                    .map(move |res| res.map(|row| (self.mapper)((self.extractor)(&row))))
                    .into_stream();
                Ok(it)
            }
        }
        pub struct SuperSuperTypesPublicSpongebobCharacterQuery<
            'a,
            C: GenericClient,
            T,
            const N: usize,
        > {
            client: &'a C,
            params: [&'a (dyn postgres_types::ToSql + Sync); N],
            stmt: &'a mut cornucopia_async::private::Stmt,
            extractor: fn(&tokio_postgres::Row) -> super::super::types::public::SpongebobCharacter,
            mapper: fn(super::super::types::public::SpongebobCharacter) -> T,
        }
        impl<'a, C, T: 'a, const N: usize> SuperSuperTypesPublicSpongebobCharacterQuery<'a, C, T, N>
        where
            C: GenericClient,
        {
            pub fn map<R>(
                self,
                mapper: fn(super::super::types::public::SpongebobCharacter) -> R,
            ) -> SuperSuperTypesPublicSpongebobCharacterQuery<'a, C, R, N> {
                SuperSuperTypesPublicSpongebobCharacterQuery {
                    client: self.client,
                    params: self.params,
                    stmt: self.stmt,
                    extractor: self.extractor,
                    mapper,
                }
            }
            pub async fn one(self) -> Result<T, tokio_postgres::Error> {
                let stmt = self.stmt.prepare(self.client).await?;
                let row = self.client.query_one(stmt, &self.params).await?;
                Ok((self.mapper)((self.extractor)(&row)))
            }
            pub async fn all(self) -> Result<Vec<T>, tokio_postgres::Error> {
                self.iter().await?.try_collect().await
            }
            pub async fn opt(self) -> Result<Option<T>, tokio_postgres::Error> {
                let stmt = self.stmt.prepare(self.client).await?;
                Ok(self
                    .client
                    .query_opt(stmt, &self.params)
                    .await?
                    .map(|row| (self.mapper)((self.extractor)(&row))))
            }
            pub async fn iter(
                self,
            ) -> Result<
                impl futures::Stream<Item = Result<T, tokio_postgres::Error>> + 'a,
                tokio_postgres::Error,
            > {
                let stmt = self.stmt.prepare(self.client).await?;
                let it = self
                    .client
                    .query_raw(stmt, cornucopia_async::private::slice_iter(&self.params))
                    .await?
                    .map(move |res| res.map(|row| (self.mapper)((self.extractor)(&row))))
                    .into_stream();
                Ok(it)
            }
        }
        #[derive(Debug, Clone, PartialEq)]
        pub struct SelectTranslations {
            pub title: String,
            pub translations: Vec<String>,
        }
        pub struct SelectTranslationsBorrowed<'a> {
            pub title: &'a str,
            pub translations: cornucopia_async::ArrayIterator<'a, &'a str>,
        }
        impl<'a> From<SelectTranslationsBorrowed<'a>> for SelectTranslations {
            fn from(
                SelectTranslationsBorrowed {
                    title,
                    translations,
                }: SelectTranslationsBorrowed<'a>,
            ) -> Self {
                Self {
                    title: title.into(),
                    translations: translations.map(|v| v.into()).collect(),
                }
            }
        }
        pub struct SelectTranslationsQuery<'a, C: GenericClient, T, const N: usize> {
            client: &'a C,
            params: [&'a (dyn postgres_types::ToSql + Sync); N],
            stmt: &'a mut cornucopia_async::private::Stmt,
            extractor: fn(&tokio_postgres::Row) -> SelectTranslationsBorrowed,
            mapper: fn(SelectTranslationsBorrowed) -> T,
        }
        impl<'a, C, T: 'a, const N: usize> SelectTranslationsQuery<'a, C, T, N>
        where
            C: GenericClient,
        {
            pub fn map<R>(
                self,
                mapper: fn(SelectTranslationsBorrowed) -> R,
            ) -> SelectTranslationsQuery<'a, C, R, N> {
                SelectTranslationsQuery {
                    client: self.client,
                    params: self.params,
                    stmt: self.stmt,
                    extractor: self.extractor,
                    mapper,
                }
            }
            pub async fn one(self) -> Result<T, tokio_postgres::Error> {
                let stmt = self.stmt.prepare(self.client).await?;
                let row = self.client.query_one(stmt, &self.params).await?;
                Ok((self.mapper)((self.extractor)(&row)))
            }
            pub async fn all(self) -> Result<Vec<T>, tokio_postgres::Error> {
                self.iter().await?.try_collect().await
            }
            pub async fn opt(self) -> Result<Option<T>, tokio_postgres::Error> {
                let stmt = self.stmt.prepare(self.client).await?;
                Ok(self
                    .client
                    .query_opt(stmt, &self.params)
                    .await?
                    .map(|row| (self.mapper)((self.extractor)(&row))))
            }
            pub async fn iter(
                self,
            ) -> Result<
                impl futures::Stream<Item = Result<T, tokio_postgres::Error>> + 'a,
                tokio_postgres::Error,
            > {
                let stmt = self.stmt.prepare(self.client).await?;
                let it = self
                    .client
                    .query_raw(stmt, cornucopia_async::private::slice_iter(&self.params))
                    .await?
                    .map(move |res| res.map(|row| (self.mapper)((self.extractor)(&row))))
                    .into_stream();
                Ok(it)
            }
        }
        pub fn authors() -> AuthorsStmt {
            AuthorsStmt(cornucopia_async::private::Stmt::new(
                "SELECT
    *
FROM
    Author",
            ))
        }
        pub struct AuthorsStmt(cornucopia_async::private::Stmt);
        impl AuthorsStmt {
            pub fn bind<'a, C: GenericClient>(
                &'a mut self,
                client: &'a C,
            ) -> AuthorsQuery<'a, C, Authors, 0> {
                AuthorsQuery {
                    client,
                    params: [],
                    stmt: &mut self.0,
                    extractor: |row| AuthorsBorrowed {
                        id: row.get(0),
                        name: row.get(1),
                        country: row.get(2),
                    },
                    mapper: |it| <Authors>::from(it),
                }
            }
        }
        pub fn books() -> BooksStmt {
            BooksStmt(cornucopia_async::private::Stmt::new(
                "SELECT
    Title
FROM
    Book",
            ))
        }
        pub struct BooksStmt(cornucopia_async::private::Stmt);
        impl BooksStmt {
            pub fn bind<'a, C: GenericClient>(
                &'a mut self,
                client: &'a C,
            ) -> StringQuery<'a, C, String, 0> {
                StringQuery {
                    client,
                    params: [],
                    stmt: &mut self.0,
                    extractor: |row| row.get(0),
                    mapper: |it| it.into(),
                }
            }
        }
        pub fn author_name_by_id() -> AuthorNameByIdStmt {
            AuthorNameByIdStmt(cornucopia_async::private::Stmt::new(
                "SELECT
    Author.Name
FROM
    Author
WHERE
    Author.Id = $1",
            ))
        }
        pub struct AuthorNameByIdStmt(cornucopia_async::private::Stmt);
        impl AuthorNameByIdStmt {
            pub fn bind<'a, C: GenericClient>(
                &'a mut self,
                client: &'a C,
                id: &'a i32,
            ) -> StringQuery<'a, C, String, 1> {
                StringQuery {
                    client,
                    params: [id],
                    stmt: &mut self.0,
                    extractor: |row| row.get(0),
                    mapper: |it| it.into(),
                }
            }
        }
        pub fn author_name_starting_with() -> AuthorNameStartingWithStmt {
            AuthorNameStartingWithStmt(cornucopia_async::private::Stmt::new(
                "SELECT
    BookAuthor.AuthorId,
    Author.Name,
    BookAuthor.BookId,
    Book.Title
FROM
    BookAuthor
    INNER JOIN Author ON Author.id = BookAuthor.AuthorId
    INNER JOIN Book ON Book.Id = BookAuthor.BookId
WHERE
    Author.Name LIKE CONCAT($1::text, '%')",
            ))
        }
        pub struct AuthorNameStartingWithStmt(cornucopia_async::private::Stmt);
        impl AuthorNameStartingWithStmt {
            pub fn bind<'a, C: GenericClient, T1: cornucopia_async::StringSql>(
                &'a mut self,
                client: &'a C,
                start_str: &'a T1,
            ) -> AuthorNameStartingWithQuery<'a, C, AuthorNameStartingWith, 1> {
                AuthorNameStartingWithQuery {
                    client,
                    params: [start_str],
                    stmt: &mut self.0,
                    extractor: |row| AuthorNameStartingWithBorrowed {
                        authorid: row.get(0),
                        name: row.get(1),
                        bookid: row.get(2),
                        title: row.get(3),
                    },
                    mapper: |it| <AuthorNameStartingWith>::from(it),
                }
            }
        }
        impl<'a, C: GenericClient, T1: cornucopia_async::StringSql>
            cornucopia_async::Params<
                'a,
                AuthorNameStartingWithParams<T1>,
                AuthorNameStartingWithQuery<'a, C, AuthorNameStartingWith, 1>,
                C,
            > for AuthorNameStartingWithStmt
        {
            fn params(
                &'a mut self,
                client: &'a C,
                params: &'a AuthorNameStartingWithParams<T1>,
            ) -> AuthorNameStartingWithQuery<'a, C, AuthorNameStartingWith, 1> {
                self.bind(client, &params.start_str)
            }
        }
        pub fn select_where_custom_type() -> SelectWhereCustomTypeStmt {
            SelectWhereCustomTypeStmt(cornucopia_async::private::Stmt::new(
                "SELECT
    col2
FROM
    CustomTable
WHERE (col1).persona = $1",
            ))
        }
        pub struct SelectWhereCustomTypeStmt(cornucopia_async::private::Stmt);
        impl SelectWhereCustomTypeStmt {
            pub fn bind<'a, C: GenericClient>(
                &'a mut self,
                client: &'a C,
                spongebob_character: &'a super::super::types::public::SpongebobCharacter,
            ) -> SuperSuperTypesPublicSpongebobCharacterQuery<
                'a,
                C,
                super::super::types::public::SpongebobCharacter,
                1,
            > {
                SuperSuperTypesPublicSpongebobCharacterQuery {
                    client,
                    params: [spongebob_character],
                    stmt: &mut self.0,
                    extractor: |row| row.get(0),
                    mapper: |it| it,
                }
            }
        }
        pub fn select_translations() -> SelectTranslationsStmt {
            SelectTranslationsStmt(cornucopia_async::private::Stmt::new(
                "SELECT
    Title,
    Translations
FROM
    Book",
            ))
        }
        pub struct SelectTranslationsStmt(cornucopia_async::private::Stmt);
        impl SelectTranslationsStmt {
            pub fn bind<'a, C: GenericClient>(
                &'a mut self,
                client: &'a C,
            ) -> SelectTranslationsQuery<'a, C, SelectTranslations, 0> {
                SelectTranslationsQuery {
                    client,
                    params: [],
                    stmt: &mut self.0,
                    extractor: |row| SelectTranslationsBorrowed {
                        title: row.get(0),
                        translations: row.get(1),
                    },
                    mapper: |it| <SelectTranslations>::from(it),
                }
            }
        }
    }
}<|MERGE_RESOLUTION|>--- conflicted
+++ resolved
@@ -6,15 +6,8 @@
 #[allow(dead_code)]
 pub mod types {
     pub mod public {
-<<<<<<< HEAD
-        #[derive(
-            Debug, postgres_types :: ToSql, postgres_types :: FromSql, Clone, Copy, PartialEq, Eq,
-        )]
-        #[postgres(name = "spongebob_character")]
-=======
         #[derive(Debug, Clone, Copy, PartialEq, Eq)]
         #[allow(non_camel_case_types)]
->>>>>>> c8ee518d
         pub enum SpongebobCharacter {
             Bob,
             Patrick,
@@ -119,10 +112,8 @@
                 client: &'a C,
                 title: &'a T1,
             ) -> Result<u64, tokio_postgres::Error> {
-                {
-                    let stmt = self.0.prepare(client).await?;
-                    client.execute(stmt, &[title]).await
-                }
+                let stmt = self.0.prepare(client).await?;
+                client.execute(stmt, &[title]).await
             }
         }
     }
