// This file was generated with `cornucopia`. Do not modify.

#[allow(clippy::all, clippy::pedantic)]
#[allow(unused_variables)]
#[allow(unused_imports)]
#[allow(dead_code)]
pub mod types {
    pub mod public {
<<<<<<< HEAD
        #[derive(
            Debug, postgres_types :: ToSql, postgres_types :: FromSql, Clone, Copy, PartialEq, Eq,
        )]
        #[postgres(name = "spongebob_character")]
=======
        #[derive(Debug, Clone, Copy, PartialEq, Eq)]
        #[allow(non_camel_case_types)]
>>>>>>> c8ee518d
        pub enum SpongebobCharacter {
            Bob,
            Patrick,
            Squidward,
        }
        impl<'a> postgres_types::ToSql for SpongebobCharacter {
            fn to_sql(
                &self,
                ty: &postgres_types::Type,
                buf: &mut postgres_types::private::BytesMut,
            ) -> Result<postgres_types::IsNull, Box<dyn std::error::Error + Sync + Send>>
            {
                let s = match *self {
                    SpongebobCharacter::Bob => "Bob",
                    SpongebobCharacter::Patrick => "Patrick",
                    SpongebobCharacter::Squidward => "Squidward",
                };
                buf.extend_from_slice(s.as_bytes());
                std::result::Result::Ok(postgres_types::IsNull::No)
            }
            fn accepts(ty: &postgres_types::Type) -> bool {
                if ty.name() != "spongebob_character" {
                    return false;
                }
                match *ty.kind() {
                    postgres_types::Kind::Enum(ref variants) => {
                        if variants.len() != 3usize {
                            return false;
                        }
                        variants.iter().all(|v| match &**v {
                            "Bob" => true,
                            "Patrick" => true,
                            "Squidward" => true,
                            _ => false,
                        })
                    }
                    _ => false,
                }
            }
            fn to_sql_checked(
                &self,
                ty: &postgres_types::Type,
                out: &mut postgres_types::private::BytesMut,
            ) -> Result<postgres_types::IsNull, Box<dyn std::error::Error + Sync + Send>>
            {
                postgres_types::__to_sql_checked(self, ty, out)
            }
        }
        impl<'a> postgres_types::FromSql<'a> for SpongebobCharacter {
            fn from_sql(
                ty: &postgres_types::Type,
                buf: &'a [u8],
            ) -> Result<SpongebobCharacter, Box<dyn std::error::Error + Sync + Send>> {
                match std::str::from_utf8(buf)? {
                    "Bob" => Ok(SpongebobCharacter::Bob),
                    "Patrick" => Ok(SpongebobCharacter::Patrick),
                    "Squidward" => Ok(SpongebobCharacter::Squidward),
                    s => Result::Err(Into::into(format!("invalid variant `{}`", s))),
                }
            }
            fn accepts(ty: &postgres_types::Type) -> bool {
                if ty.name() != "spongebob_character" {
                    return false;
                }
                match *ty.kind() {
                    postgres_types::Kind::Enum(ref variants) => {
                        if variants.len() != 3usize {
                            return false;
                        }
                        variants.iter().all(|v| match &**v {
                            "Bob" => true,
                            "Patrick" => true,
                            "Squidward" => true,
                            _ => false,
                        })
                    }
                    _ => false,
                }
            }
        }
    }
}
#[allow(clippy::all, clippy::pedantic)]
#[allow(unused_variables)]
#[allow(unused_imports)]
#[allow(dead_code)]
pub mod queries {
    pub mod module_1 {
        use postgres::{fallible_iterator::FallibleIterator, GenericClient};
        pub fn insert_book() -> InsertBookStmt {
            InsertBookStmt(cornucopia_sync::private::Stmt::new(
                "INSERT INTO Book (title)
  VALUES ($1)",
            ))
        }
        pub struct InsertBookStmt(cornucopia_sync::private::Stmt);
        impl InsertBookStmt {
            pub fn bind<'a, C: GenericClient, T1: cornucopia_sync::StringSql>(
                &'a mut self,
                client: &'a mut C,
                title: &'a T1,
            ) -> Result<u64, postgres::Error> {
                {
                    let stmt = self.0.prepare(client)?;
                    client.execute(stmt, &[title])
                }
            }
        }
    }
    pub mod module_2 {
        use postgres::{fallible_iterator::FallibleIterator, GenericClient};
        #[derive(Debug)]
        pub struct AuthorNameStartingWithParams<T1: cornucopia_sync::StringSql> {
            pub start_str: T1,
        }
        #[derive(Debug, Clone, PartialEq)]
        pub struct Authors {
            pub id: i32,
            pub name: String,
            pub country: String,
        }
        pub struct AuthorsBorrowed<'a> {
            pub id: i32,
            pub name: &'a str,
            pub country: &'a str,
        }
        impl<'a> From<AuthorsBorrowed<'a>> for Authors {
            fn from(AuthorsBorrowed { id, name, country }: AuthorsBorrowed<'a>) -> Self {
                Self {
                    id,
                    name: name.into(),
                    country: country.into(),
                }
            }
        }
        pub struct AuthorsQuery<'a, C: GenericClient, T, const N: usize> {
            client: &'a mut C,
            params: [&'a (dyn postgres_types::ToSql + Sync); N],
            stmt: &'a mut cornucopia_sync::private::Stmt,
            extractor: fn(&postgres::Row) -> AuthorsBorrowed,
            mapper: fn(AuthorsBorrowed) -> T,
        }
        impl<'a, C, T: 'a, const N: usize> AuthorsQuery<'a, C, T, N>
        where
            C: GenericClient,
        {
            pub fn map<R>(self, mapper: fn(AuthorsBorrowed) -> R) -> AuthorsQuery<'a, C, R, N> {
                AuthorsQuery {
                    client: self.client,
                    params: self.params,
                    stmt: self.stmt,
                    extractor: self.extractor,
                    mapper,
                }
            }
            pub fn one(self) -> Result<T, postgres::Error> {
                let stmt = self.stmt.prepare(self.client)?;
                let row = self.client.query_one(stmt, &self.params)?;
                Ok((self.mapper)((self.extractor)(&row)))
            }
            pub fn all(self) -> Result<Vec<T>, postgres::Error> {
                self.iter()?.collect()
            }
            pub fn opt(self) -> Result<Option<T>, postgres::Error> {
                let stmt = self.stmt.prepare(self.client)?;
                Ok(self
                    .client
                    .query_opt(stmt, &self.params)?
                    .map(|row| (self.mapper)((self.extractor)(&row))))
            }
            pub fn iter(
                self,
            ) -> Result<impl Iterator<Item = Result<T, postgres::Error>> + 'a, postgres::Error>
            {
                let stmt = self.stmt.prepare(self.client)?;
                let it = self
                    .client
                    .query_raw(stmt, cornucopia_sync::private::slice_iter(&self.params))?
                    .iterator()
                    .map(move |res| res.map(|row| (self.mapper)((self.extractor)(&row))));
                Ok(it)
            }
        }
        pub struct StringQuery<'a, C: GenericClient, T, const N: usize> {
            client: &'a mut C,
            params: [&'a (dyn postgres_types::ToSql + Sync); N],
            stmt: &'a mut cornucopia_sync::private::Stmt,
            extractor: fn(&postgres::Row) -> &str,
            mapper: fn(&str) -> T,
        }
        impl<'a, C, T: 'a, const N: usize> StringQuery<'a, C, T, N>
        where
            C: GenericClient,
        {
            pub fn map<R>(self, mapper: fn(&str) -> R) -> StringQuery<'a, C, R, N> {
                StringQuery {
                    client: self.client,
                    params: self.params,
                    stmt: self.stmt,
                    extractor: self.extractor,
                    mapper,
                }
            }
            pub fn one(self) -> Result<T, postgres::Error> {
                let stmt = self.stmt.prepare(self.client)?;
                let row = self.client.query_one(stmt, &self.params)?;
                Ok((self.mapper)((self.extractor)(&row)))
            }
            pub fn all(self) -> Result<Vec<T>, postgres::Error> {
                self.iter()?.collect()
            }
            pub fn opt(self) -> Result<Option<T>, postgres::Error> {
                let stmt = self.stmt.prepare(self.client)?;
                Ok(self
                    .client
                    .query_opt(stmt, &self.params)?
                    .map(|row| (self.mapper)((self.extractor)(&row))))
            }
            pub fn iter(
                self,
            ) -> Result<impl Iterator<Item = Result<T, postgres::Error>> + 'a, postgres::Error>
            {
                let stmt = self.stmt.prepare(self.client)?;
                let it = self
                    .client
                    .query_raw(stmt, cornucopia_sync::private::slice_iter(&self.params))?
                    .iterator()
                    .map(move |res| res.map(|row| (self.mapper)((self.extractor)(&row))));
                Ok(it)
            }
        }
        #[derive(Debug, Clone, PartialEq)]
        pub struct AuthorNameStartingWith {
            pub authorid: i32,
            pub name: String,
            pub bookid: i32,
            pub title: String,
        }
        pub struct AuthorNameStartingWithBorrowed<'a> {
            pub authorid: i32,
            pub name: &'a str,
            pub bookid: i32,
            pub title: &'a str,
        }
        impl<'a> From<AuthorNameStartingWithBorrowed<'a>> for AuthorNameStartingWith {
            fn from(
                AuthorNameStartingWithBorrowed {
                    authorid,
                    name,
                    bookid,
                    title,
                }: AuthorNameStartingWithBorrowed<'a>,
            ) -> Self {
                Self {
                    authorid,
                    name: name.into(),
                    bookid,
                    title: title.into(),
                }
            }
        }
        pub struct AuthorNameStartingWithQuery<'a, C: GenericClient, T, const N: usize> {
            client: &'a mut C,
            params: [&'a (dyn postgres_types::ToSql + Sync); N],
            stmt: &'a mut cornucopia_sync::private::Stmt,
            extractor: fn(&postgres::Row) -> AuthorNameStartingWithBorrowed,
            mapper: fn(AuthorNameStartingWithBorrowed) -> T,
        }
        impl<'a, C, T: 'a, const N: usize> AuthorNameStartingWithQuery<'a, C, T, N>
        where
            C: GenericClient,
        {
            pub fn map<R>(
                self,
                mapper: fn(AuthorNameStartingWithBorrowed) -> R,
            ) -> AuthorNameStartingWithQuery<'a, C, R, N> {
                AuthorNameStartingWithQuery {
                    client: self.client,
                    params: self.params,
                    stmt: self.stmt,
                    extractor: self.extractor,
                    mapper,
                }
            }
            pub fn one(self) -> Result<T, postgres::Error> {
                let stmt = self.stmt.prepare(self.client)?;
                let row = self.client.query_one(stmt, &self.params)?;
                Ok((self.mapper)((self.extractor)(&row)))
            }
            pub fn all(self) -> Result<Vec<T>, postgres::Error> {
                self.iter()?.collect()
            }
            pub fn opt(self) -> Result<Option<T>, postgres::Error> {
                let stmt = self.stmt.prepare(self.client)?;
                Ok(self
                    .client
                    .query_opt(stmt, &self.params)?
                    .map(|row| (self.mapper)((self.extractor)(&row))))
            }
            pub fn iter(
                self,
            ) -> Result<impl Iterator<Item = Result<T, postgres::Error>> + 'a, postgres::Error>
            {
                let stmt = self.stmt.prepare(self.client)?;
                let it = self
                    .client
                    .query_raw(stmt, cornucopia_sync::private::slice_iter(&self.params))?
                    .iterator()
                    .map(move |res| res.map(|row| (self.mapper)((self.extractor)(&row))));
                Ok(it)
            }
        }
        pub struct SuperSuperTypesPublicSpongebobCharacterQuery<
            'a,
            C: GenericClient,
            T,
            const N: usize,
        > {
            client: &'a mut C,
            params: [&'a (dyn postgres_types::ToSql + Sync); N],
            stmt: &'a mut cornucopia_sync::private::Stmt,
            extractor: fn(&postgres::Row) -> super::super::types::public::SpongebobCharacter,
            mapper: fn(super::super::types::public::SpongebobCharacter) -> T,
        }
        impl<'a, C, T: 'a, const N: usize> SuperSuperTypesPublicSpongebobCharacterQuery<'a, C, T, N>
        where
            C: GenericClient,
        {
            pub fn map<R>(
                self,
                mapper: fn(super::super::types::public::SpongebobCharacter) -> R,
            ) -> SuperSuperTypesPublicSpongebobCharacterQuery<'a, C, R, N> {
                SuperSuperTypesPublicSpongebobCharacterQuery {
                    client: self.client,
                    params: self.params,
                    stmt: self.stmt,
                    extractor: self.extractor,
                    mapper,
                }
            }
            pub fn one(self) -> Result<T, postgres::Error> {
                let stmt = self.stmt.prepare(self.client)?;
                let row = self.client.query_one(stmt, &self.params)?;
                Ok((self.mapper)((self.extractor)(&row)))
            }
            pub fn all(self) -> Result<Vec<T>, postgres::Error> {
                self.iter()?.collect()
            }
            pub fn opt(self) -> Result<Option<T>, postgres::Error> {
                let stmt = self.stmt.prepare(self.client)?;
                Ok(self
                    .client
                    .query_opt(stmt, &self.params)?
                    .map(|row| (self.mapper)((self.extractor)(&row))))
            }
            pub fn iter(
                self,
            ) -> Result<impl Iterator<Item = Result<T, postgres::Error>> + 'a, postgres::Error>
            {
                let stmt = self.stmt.prepare(self.client)?;
                let it = self
                    .client
                    .query_raw(stmt, cornucopia_sync::private::slice_iter(&self.params))?
                    .iterator()
                    .map(move |res| res.map(|row| (self.mapper)((self.extractor)(&row))));
                Ok(it)
            }
        }
        #[derive(Debug, Clone, PartialEq)]
        pub struct SelectTranslations {
            pub title: String,
            pub translations: Vec<String>,
        }
        pub struct SelectTranslationsBorrowed<'a> {
            pub title: &'a str,
            pub translations: cornucopia_sync::ArrayIterator<'a, &'a str>,
        }
        impl<'a> From<SelectTranslationsBorrowed<'a>> for SelectTranslations {
            fn from(
                SelectTranslationsBorrowed {
                    title,
                    translations,
                }: SelectTranslationsBorrowed<'a>,
            ) -> Self {
                Self {
                    title: title.into(),
                    translations: translations.map(|v| v.into()).collect(),
                }
            }
        }
        pub struct SelectTranslationsQuery<'a, C: GenericClient, T, const N: usize> {
            client: &'a mut C,
            params: [&'a (dyn postgres_types::ToSql + Sync); N],
            stmt: &'a mut cornucopia_sync::private::Stmt,
            extractor: fn(&postgres::Row) -> SelectTranslationsBorrowed,
            mapper: fn(SelectTranslationsBorrowed) -> T,
        }
        impl<'a, C, T: 'a, const N: usize> SelectTranslationsQuery<'a, C, T, N>
        where
            C: GenericClient,
        {
            pub fn map<R>(
                self,
                mapper: fn(SelectTranslationsBorrowed) -> R,
            ) -> SelectTranslationsQuery<'a, C, R, N> {
                SelectTranslationsQuery {
                    client: self.client,
                    params: self.params,
                    stmt: self.stmt,
                    extractor: self.extractor,
                    mapper,
                }
            }
            pub fn one(self) -> Result<T, postgres::Error> {
                let stmt = self.stmt.prepare(self.client)?;
                let row = self.client.query_one(stmt, &self.params)?;
                Ok((self.mapper)((self.extractor)(&row)))
            }
            pub fn all(self) -> Result<Vec<T>, postgres::Error> {
                self.iter()?.collect()
            }
            pub fn opt(self) -> Result<Option<T>, postgres::Error> {
                let stmt = self.stmt.prepare(self.client)?;
                Ok(self
                    .client
                    .query_opt(stmt, &self.params)?
                    .map(|row| (self.mapper)((self.extractor)(&row))))
            }
            pub fn iter(
                self,
            ) -> Result<impl Iterator<Item = Result<T, postgres::Error>> + 'a, postgres::Error>
            {
                let stmt = self.stmt.prepare(self.client)?;
                let it = self
                    .client
                    .query_raw(stmt, cornucopia_sync::private::slice_iter(&self.params))?
                    .iterator()
                    .map(move |res| res.map(|row| (self.mapper)((self.extractor)(&row))));
                Ok(it)
            }
        }
        pub fn authors() -> AuthorsStmt {
            AuthorsStmt(cornucopia_sync::private::Stmt::new(
                "SELECT
    *
FROM
    Author",
            ))
        }
        pub struct AuthorsStmt(cornucopia_sync::private::Stmt);
        impl AuthorsStmt {
            pub fn bind<'a, C: GenericClient>(
                &'a mut self,
                client: &'a mut C,
            ) -> AuthorsQuery<'a, C, Authors, 0> {
                AuthorsQuery {
                    client,
                    params: [],
                    stmt: &mut self.0,
                    extractor: |row| AuthorsBorrowed {
                        id: row.get(0),
                        name: row.get(1),
                        country: row.get(2),
                    },
                    mapper: |it| <Authors>::from(it),
                }
            }
        }
        pub fn books() -> BooksStmt {
            BooksStmt(cornucopia_sync::private::Stmt::new(
                "SELECT
    Title
FROM
    Book",
            ))
        }
        pub struct BooksStmt(cornucopia_sync::private::Stmt);
        impl BooksStmt {
            pub fn bind<'a, C: GenericClient>(
                &'a mut self,
                client: &'a mut C,
            ) -> StringQuery<'a, C, String, 0> {
                StringQuery {
                    client,
                    params: [],
                    stmt: &mut self.0,
                    extractor: |row| row.get(0),
                    mapper: |it| it.into(),
                }
            }
        }
        pub fn author_name_by_id() -> AuthorNameByIdStmt {
            AuthorNameByIdStmt(cornucopia_sync::private::Stmt::new(
                "SELECT
    Author.Name
FROM
    Author
WHERE
    Author.Id = $1",
            ))
        }
        pub struct AuthorNameByIdStmt(cornucopia_sync::private::Stmt);
        impl AuthorNameByIdStmt {
            pub fn bind<'a, C: GenericClient>(
                &'a mut self,
                client: &'a mut C,
                id: &'a i32,
            ) -> StringQuery<'a, C, String, 1> {
                StringQuery {
                    client,
                    params: [id],
                    stmt: &mut self.0,
                    extractor: |row| row.get(0),
                    mapper: |it| it.into(),
                }
            }
        }
        pub fn author_name_starting_with() -> AuthorNameStartingWithStmt {
            AuthorNameStartingWithStmt(cornucopia_sync::private::Stmt::new(
                "SELECT
    BookAuthor.AuthorId,
    Author.Name,
    BookAuthor.BookId,
    Book.Title
FROM
    BookAuthor
    INNER JOIN Author ON Author.id = BookAuthor.AuthorId
    INNER JOIN Book ON Book.Id = BookAuthor.BookId
WHERE
    Author.Name LIKE CONCAT($1::text, '%')",
            ))
        }
        pub struct AuthorNameStartingWithStmt(cornucopia_sync::private::Stmt);
        impl AuthorNameStartingWithStmt {
            pub fn bind<'a, C: GenericClient, T1: cornucopia_sync::StringSql>(
                &'a mut self,
                client: &'a mut C,
                start_str: &'a T1,
            ) -> AuthorNameStartingWithQuery<'a, C, AuthorNameStartingWith, 1> {
                AuthorNameStartingWithQuery {
                    client,
                    params: [start_str],
                    stmt: &mut self.0,
                    extractor: |row| AuthorNameStartingWithBorrowed {
                        authorid: row.get(0),
                        name: row.get(1),
                        bookid: row.get(2),
                        title: row.get(3),
                    },
                    mapper: |it| <AuthorNameStartingWith>::from(it),
                }
            }
        }
        impl<'a, C: GenericClient, T1: cornucopia_sync::StringSql>
            cornucopia_sync::Params<
                'a,
                AuthorNameStartingWithParams<T1>,
                AuthorNameStartingWithQuery<'a, C, AuthorNameStartingWith, 1>,
                C,
            > for AuthorNameStartingWithStmt
        {
            fn params(
                &'a mut self,
                client: &'a mut C,
                params: &'a AuthorNameStartingWithParams<T1>,
            ) -> AuthorNameStartingWithQuery<'a, C, AuthorNameStartingWith, 1> {
                self.bind(client, &params.start_str)
            }
        }
        pub fn select_where_custom_type() -> SelectWhereCustomTypeStmt {
            SelectWhereCustomTypeStmt(cornucopia_sync::private::Stmt::new(
                "SELECT
    col2
FROM
    CustomTable
WHERE (col1).persona = $1",
            ))
        }
        pub struct SelectWhereCustomTypeStmt(cornucopia_sync::private::Stmt);
        impl SelectWhereCustomTypeStmt {
            pub fn bind<'a, C: GenericClient>(
                &'a mut self,
                client: &'a mut C,
                spongebob_character: &'a super::super::types::public::SpongebobCharacter,
            ) -> SuperSuperTypesPublicSpongebobCharacterQuery<
                'a,
                C,
                super::super::types::public::SpongebobCharacter,
                1,
            > {
                SuperSuperTypesPublicSpongebobCharacterQuery {
                    client,
                    params: [spongebob_character],
                    stmt: &mut self.0,
                    extractor: |row| row.get(0),
                    mapper: |it| it,
                }
            }
        }
        pub fn select_translations() -> SelectTranslationsStmt {
            SelectTranslationsStmt(cornucopia_sync::private::Stmt::new(
                "SELECT
    Title,
    Translations
FROM
    Book",
            ))
        }
        pub struct SelectTranslationsStmt(cornucopia_sync::private::Stmt);
        impl SelectTranslationsStmt {
            pub fn bind<'a, C: GenericClient>(
                &'a mut self,
                client: &'a mut C,
            ) -> SelectTranslationsQuery<'a, C, SelectTranslations, 0> {
                SelectTranslationsQuery {
                    client,
                    params: [],
                    stmt: &mut self.0,
                    extractor: |row| SelectTranslationsBorrowed {
                        title: row.get(0),
                        translations: row.get(1),
                    },
                    mapper: |it| <SelectTranslations>::from(it),
                }
            }
        }
    }
}<|MERGE_RESOLUTION|>--- conflicted
+++ resolved
@@ -6,15 +6,8 @@
 #[allow(dead_code)]
 pub mod types {
     pub mod public {
-<<<<<<< HEAD
-        #[derive(
-            Debug, postgres_types :: ToSql, postgres_types :: FromSql, Clone, Copy, PartialEq, Eq,
-        )]
-        #[postgres(name = "spongebob_character")]
-=======
         #[derive(Debug, Clone, Copy, PartialEq, Eq)]
         #[allow(non_camel_case_types)]
->>>>>>> c8ee518d
         pub enum SpongebobCharacter {
             Bob,
             Patrick,
@@ -117,10 +110,8 @@
                 client: &'a mut C,
                 title: &'a T1,
             ) -> Result<u64, postgres::Error> {
-                {
-                    let stmt = self.0.prepare(client)?;
-                    client.execute(stmt, &[title])
-                }
+                let stmt = self.0.prepare(client)?;
+                client.execute(stmt, &[title])
             }
         }
     }
