<<<<<<< HEAD
=======
use self::{
    error::WriteFileError,
    utils::{join_comma, join_comma_iter, join_ln},
};
>>>>>>> cd4efcb5
use super::prepare_queries::PreparedModule;
use crate::{
    prepare_queries::{PreparedColumn, PreparedParameter, PreparedQuery},
    type_registrar::{CornucopiaType, TypeRegistrar},
};
use error::Error;
use heck::ToUpperCamelCase;
use postgres_types::{Field, Kind};
use std::collections::HashMap;

/// Utils functions to make codegen clearer
mod utils {
    pub fn join<T, R: AsRef<str>>(
        iter: impl IntoIterator<Item = T>,
        map: impl Fn(T) -> R,
        char: char,
    ) -> String {
        let mut first = true;
        iter.into_iter()
            .map(map)
            .fold(String::new(), |mut buf, it| {
                if first {
                    first = false;
                } else {
                    buf.push(char);
                }
                buf.push_str(it.as_ref());
                buf
            })
    }

    pub fn join_comma<T, R: AsRef<str>>(
        iter: impl IntoIterator<Item = T>,
        map: impl Fn(T) -> R,
    ) -> String {
        join(iter, map, ',')
    }

    pub fn join_ln<T, R: AsRef<str>>(
        iter: impl IntoIterator<Item = T>,
        map: impl Fn(T) -> R,
    ) -> String {
        join(iter, map, '\n')
    }

    pub fn join_comma_iter<T, R: AsRef<str>>(
        iter: impl IntoIterator<Item = T>,
        map: impl Fn((usize, T)) -> R,
    ) -> String {
        join_comma(iter.into_iter().enumerate(), map)
    }
}

// Unused for now, but could be used eventually to error on reserved
// keywords, or support them via raw identifiers.
#[allow(unused)]
fn is_reserved_keyword(s: &str) -> bool {
    [
        "as", "break", "const", "continue", "crate", "else", "enum", "extern", "false", "fn",
        "for", "if", "impl", "in", "let", "loop", "match", "mod", "move", "mut", "pub", "ref",
        "return", "self", "Self", "static", "struct", "super", "trait", "true", "type", "unsafe",
        "use", "where", "while", "async", "await", "dyn", "abstract", "become", "box", "do",
        "final", "macro", "override", "priv", "typeof", "unsized", "virtual", "yield", "try",
        "union",
    ]
    .contains(&s)
}

fn domain_fromsql(struct_name: &str, ty_name: &str, ty_schema: &str, borrowed: bool) -> String {
    let (borrowed_str, generic_lifetime) = if borrowed {
        ("Borrowed", "<'a>")
    } else {
        ("", "")
    };
    format!(
        r#"
    impl<'a> postgres_types::FromSql<'a> for {struct_name}{borrowed_str}{generic_lifetime} {{
        fn from_sql(
            _type: &postgres_types::Type,
            buf: &'a [u8],
        ) -> std::result::Result<
            {struct_name}{borrowed_str}{generic_lifetime},
            std::boxed::Box<dyn std::error::Error + std::marker::Sync + std::marker::Send>,
        > {{
            let inner = match *_type.kind() {{
                postgres_types::Kind::Domain(ref inner) => inner,
                _ => unreachable!(),
            }};
            let mut buf = buf;
            let _oid = postgres_types::private::read_be_i32(&mut buf)?;
            std::result::Result::Ok({struct_name}{borrowed_str}(
                postgres_types::private::read_value(inner, &mut buf)?))
        }}
        fn accepts(type_: &postgres_types::Type) -> bool {{
            type_.name() == "{ty_name}" && type_.schema() == "{ty_schema}"
        }}
    }}"#
    )
}

fn composite_fromsql(
    struct_name: &str,
    fields: &[Field],
    ty_name: &str,
    ty_schema: &str,
    borrowed: bool,
) -> String {
    let (borrowed_str, generic_lifetime) = if borrowed {
        ("Borrowed", "<'a>")
    } else {
        ("", "")
    };
    let field_names = join_comma(fields, |f| f.name().to_owned());

    let read_fields = join_ln(fields.iter().enumerate(), |(index, f)| {
        format!(
            "let _oid = postgres_types::private::read_be_i32(&mut buf)?;
    let {} = postgres_types::private::read_value(fields[{}].type_(), &mut buf)?;",
            f.name(),
            index
        )
    });

    format!(
        r#"
    impl<'a> postgres_types::FromSql<'a> for {struct_name}{borrowed_str}{generic_lifetime} {{
        fn from_sql(
            _type: &postgres_types::Type,
            buf: &'a [u8],
        ) -> std::result::Result<
            {struct_name}{borrowed_str}{generic_lifetime},
            std::boxed::Box<dyn std::error::Error + std::marker::Sync + std::marker::Send>,
        > {{
            let fields = match *_type.kind() {{
                postgres_types::Kind::Composite(ref fields) => fields,
                _ => unreachable!(),
            }};
            let mut buf = buf;
            let num_fields = postgres_types::private::read_be_i32(&mut buf)?;
            {read_fields}
            std::result::Result::Ok({struct_name}{borrowed_str}  {{
                {field_names}
            }})
        }}

        fn accepts(type_: &postgres_types::Type) -> bool {{
            type_.name() == "{ty_name}" && type_.schema() == "{ty_schema}"
        }}
    }}"#
    )
}

fn generate_execute(
    type_registrar: &TypeRegistrar,
    query_name: &str,
    params: &[PreparedParameter],
    query_sql: &str,
    is_async: bool,
) -> String {
    let client_mut = if is_async { "" } else { "mut" };
    let param_list = join_comma(params, |p| {
        let param_name = &p.name;
        let borrowed_rust_ty = p.ty.borrowed_rust_ty(type_registrar, None, true);
        format!("{param_name} : &'a {borrowed_rust_ty}",)
    });
    let param_names = join_comma(params, |p| &p.name);
    if is_async {
        format!(
                "pub async fn {query_name}<'a, C: GenericClient>(client: &'a {client_mut} C, {param_list}) -> Result<u64, tokio_postgres::Error> {{
                    let stmt = client.prepare(\"{query_sql}\").await?;
                    client.execute(&stmt, &[{param_names}]).await
                }}"
            )
    } else {
        format!(
            "pub fn {query_name}<'a, C: GenericClient>(client: &'a {client_mut} C, {param_list}) -> Result<u64, postgres::Error> {{
                let stmt = client.prepare(\"{query_sql}\")?;
                client.execute(&stmt, &[{param_names}])
            }}"
        )
    }
}

fn generate_query_struct(
    query_struct_name: &str,
    params_len: usize,
    ret_fields: &[PreparedColumn],
    ret_is_copy: bool,
    query_sql: &str,
    is_async: bool,
) -> (String, String) {
    let borrowed_str = if ret_is_copy { "" } else { "Borrowed" };
    let client_mut = if is_async { "" } else { "mut" };
    let query_struct = format!(
        "pub struct {query_struct_name}Query<'a, C: GenericClient, T> {{
                client: &'a {client_mut} C,
                params: [&'a (dyn postgres_types::ToSql + Sync); {params_len}],
                mapper: fn({query_struct_name}{borrowed_str}) -> T,
            }}",
    );

    let get_fields = join_comma_iter(ret_fields, |(index, f)| {
        format!("{}: row.get({index})", f.name)
    });

    let query_struct_impl = if is_async {
        format!("
            impl<'a, C, T> {query_struct_name}Query<'a, C, T>
            where
                C: cornucopia_client::GenericClient,
            {{
                pub fn map<R>(self, mapper: fn({query_struct_name}{borrowed_str}) -> R) -> {query_struct_name}Query<'a,C,R> {{
                    {query_struct_name}Query {{
                        client: self.client,
                        params: self.params,
                        mapper,
                    }}
                }}
    
                pub fn extractor(row: &tokio_postgres::row::Row) -> {query_struct_name}{borrowed_str} {{
                    {query_struct_name}{borrowed_str} {{ {get_fields} }}
                }}
            
                pub async fn stmt(&self) -> Result<tokio_postgres::Statement, tokio_postgres::Error> {{
                    self.client.prepare(\"{query_sql}\").await
                }}
            
                pub async fn one(self) -> Result<T, tokio_postgres::Error> {{
                    let stmt = self.stmt().await?;
                    let row = self.client.query_one(&stmt, &self.params).await?;
                    Ok((self.mapper)(Self::extractor(&row)))
                }}
            
                pub async fn vec(self) -> Result<Vec<T>, tokio_postgres::Error> {{
                    self.stream().await?.try_collect().await
                }}
            
                pub async fn opt(self) -> Result<Option<T>, tokio_postgres::Error> {{
                    let stmt = self.stmt().await?;
                    Ok(self
                        .client
                        .query_opt(&stmt, &self.params)
                        .await?
                        .map(|row| (self.mapper)(Self::extractor(&row))))
                }}
            
                pub async fn stream(
                    self,
                ) -> Result<impl futures::Stream<Item = Result<T, tokio_postgres::Error>>, tokio_postgres::Error> {{
                    let stmt = self.stmt().await?;
                    let stream = self
                        .client
                        .query_raw(&stmt, cornucopia_client::slice_iter(&self.params))
                        .await?
                        .map(move |res| res.map(|row| (self.mapper)(Self::extractor(&row))));
                    Ok(stream.into_stream())
                }}
            }}")
    } else {
        format!("
        impl<'a, C, T: 'a> {query_struct_name}Query<'a, C, T>
        where
            C: GenericClient,
        {{
            pub fn map<R>(self, mapper: fn({query_struct_name}{borrowed_str}) -> R) -> {query_struct_name}Query<'a,C,R> {{
                {query_struct_name}Query {{
                    client: self.client,
                    params: self.params,
                    mapper,
                }}
            }}

            pub fn extractor(row: &postgres::row::Row) -> {query_struct_name}{borrowed_str} {{
                {query_struct_name}{borrowed_str} {{ {get_fields} }}
            }}
        
            pub fn stmt(&mut self) -> Result<postgres::Statement, postgres::Error> {{
                self.client.prepare(\"{query_sql}\")
            }}
        
            pub fn one(mut self) -> Result<T, postgres::Error> {{
                let stmt = self.stmt()?;
                let row = self.client.query_one(&stmt, &self.params)?;
                Ok((self.mapper)(Self::extractor(&row)))
            }}
        
            pub fn vec(self) -> Result<Vec<T>, postgres::Error> {{
                self.stream()?.collect()
            }}
        
            pub fn opt(mut self) -> Result<Option<T>, postgres::Error> {{
                let stmt = self.stmt()?;
                Ok(self
                    .client
                    .query_opt(&stmt, &self.params)?
                    .map(|row| (self.mapper)(Self::extractor(&row))))
            }}
        
            pub fn stream(
                mut self,
            ) -> Result<impl Iterator<Item = Result<T, postgres::Error>> + 'a, postgres::Error> {{
                let stmt = self.stmt()?;
                let stream = self
                    .client
                    .query_raw(&stmt, cornucopia_client::slice_iter(&self.params))?
                    .iterator()
                    .map(move |res| res.map(|row| (self.mapper)(Self::extractor(&row))));
                Ok(stream)
            }}
        }}")
    };
    (query_struct, query_struct_impl)
}

fn generate_params_struct(
    type_registrar: &TypeRegistrar,
    params: &[PreparedParameter],
    query_name: &str,
    query_struct_name: &str,
    execute: bool,
    is_async: bool,
) -> String {
    if params.is_empty() {
        return String::new();
    }

    let params_struct_fields = join_comma(params, |p| {
        format!(
            "pub {} : {}",
            p.name,
            p.ty.borrowed_rust_ty(type_registrar, Some("'a"), true)
        )
    });
    let param_values = join_comma(params, |p| format!("&self.{}", p.name));

    let ret_type = if execute {
        if is_async {
            "Result<u64, tokio_postgres::Error>".to_string()
        } else {
            "Result<u64, postgres::Error>".to_string()
        }
    } else {
        format!("{query_struct_name}Query<'a, C, {query_struct_name}>")
    };

    let params_is_copy = params.iter().all(|a| a.ty.is_copy);
    let client_mut = if is_async { "" } else { "mut" };
    let params_struct_impl = if params_is_copy {
        format!(
                "impl {query_struct_name}Params {{
                    pub fn query<'a, C: GenericClient>(&'a self, client: &'a {client_mut} C) -> {ret_type} {{
                        {query_name}(client, {param_values})
                    }}
                }}")
    } else {
        format!(
                "impl<'a> {query_struct_name}Params<'a> {{
                    pub fn query<C: GenericClient>(&'a self, client: &'a {client_mut} C) -> {ret_type} {{
                        {query_name}(client, {param_values})
                    }}
                }}")
    };
    let debug_clone_derive = if params_is_copy {
        "#[derive(Debug, Clone)]"
    } else {
        ""
    };
    let generic_lifetime = if params_is_copy { "" } else { "<'a>" };
    format!(
        "{debug_clone_derive}
            pub struct {query_struct_name}Params{generic_lifetime} {{ 
                {params_struct_fields} 
            }} 
            {params_struct_impl}",
    )
}

fn generate_ret_structs(
    type_registrar: &TypeRegistrar,
    ret_fields: &[PreparedColumn],
    query_struct_name: &str,
    ret_is_copy: bool,
) -> (String, String, String) {
    let borrowed_ret_struct = if ret_is_copy {
        String::new()
    } else {
        let ret_struct_fields = join_comma(ret_fields, |col| {
            let col_name = &col.name;
            let col_ty = if col.is_nullable {
                format!(
                    "Option<{}>",
                    col.ty.borrowed_rust_ty(type_registrar, Some("'a"), false)
                )
            } else {
                col.ty.borrowed_rust_ty(type_registrar, Some("'a"), false)
            };
            format!("pub {col_name} : {col_ty}")
        });
        format!("pub struct {query_struct_name}Borrowed<'a> {{ {ret_struct_fields} }}")
    };

    let ret_struct_fields = join_comma(ret_fields, |col| {
        let col_name = &col.name;
        let col_ty = if col.is_nullable {
            format!("Option<{}>", col.ty.rust_path_from_queries)
        } else {
            col.ty.rust_path_from_queries.clone()
        };
        format!("pub {col_name} : {col_ty}")
    });
    let query_struct_derives = if ret_is_copy {
        "#[derive(Debug, Copy, Clone, PartialEq)]"
    } else {
        "#[derive(Debug, Clone, PartialEq)]"
    };
    let ret_struct = format!(
        "{query_struct_derives}
            pub struct {query_struct_name} {{ 
                {ret_struct_fields} 
            }}",
    );

    let ret_from_impl = if ret_is_copy {
        String::new()
    } else {
        let fields_names = join_comma(ret_fields, |f| f.name.clone());
        let borrowed_fields_to_owned = join_comma(ret_fields, |f| {
            let field_name = &f.name;
            let owned_value = if f.ty.is_copy {
                String::new()
            } else {
                format!(": {}", f.ty.owning_call(&f.name, f.is_nullable))
            };
            format!("{field_name} {owned_value}")
        });
        format!(
            "impl<'a> From<{query_struct_name}Borrowed<'a>> for {query_struct_name} {{
                fn from({query_struct_name}Borrowed {{ {fields_names} }}: {query_struct_name}Borrowed<'a>) -> Self {{
                    Self {{ {borrowed_fields_to_owned} }}
                }}
            }}"
        )
    };

    (ret_struct, borrowed_ret_struct, ret_from_impl)
}

fn generate_query_fn(
    type_registrar: &TypeRegistrar,
    query_struct_name: &str,
    query_name: &str,
    params: &[PreparedParameter],
    is_async: bool,
) -> String {
    let param_list = join_comma(params, |p| {
        let param_name = &p.name;
        let borrowed_rust_ty = p.ty.borrowed_rust_ty(type_registrar, None, true);
        format!("{param_name} : &'a {borrowed_rust_ty}",)
    });
    let param_names = join_comma(params, |p| &p.name);
    let client_mut = if is_async { "" } else { "mut" };
    format!(
        "pub fn {query_name}<'a, C: GenericClient>(client: &'a {client_mut} C, {param_list}) -> {query_struct_name}Query<'a,C, {query_struct_name}> {{
        {query_struct_name}Query {{
            client,
            params: [{param_names}],
            mapper: |it| {query_struct_name}::from(it),
        }}
    }}",
    )
}

/// Generates type definitions for custom user types. This includes domains, composites and enums.
/// If the type is not `Copy`, then a Borrowed version will be generated.
fn generate_custom_type(type_registrar: &TypeRegistrar, ty: &CornucopiaType) -> String {
    let ty_name = ty.pg_ty.name();
    let ty_schema = ty.pg_ty.schema();
    let struct_name = &ty.rust_ty_name;
    match &ty.pg_ty.kind() {
        Kind::Enum(variants) => {
            let variants_str = variants.join(",");
            format!(
                "#[derive(Debug, postgres_types::ToSql, postgres_types::FromSql, Clone, Copy, PartialEq, Eq)]
                #[postgres(name = \"{ty_name}\")]
                pub enum {struct_name} {{ {variants_str} }}",
            )
        }
        Kind::Domain(domain_inner_ty) => {
            let inner_ty = type_registrar.get(domain_inner_ty).unwrap();
            let inner_rust_path_from_ty = &inner_ty.rust_path_from_types;
            let own_fromsql = domain_fromsql(struct_name, ty_name, ty_schema, false);
            if ty.is_copy {
                format!(
                    "#[derive(Debug, Copy,Clone, PartialEq, postgres_types::ToSql)]#[postgres(name = \"{ty_name}\")]
                    pub struct {struct_name} (pub {inner_rust_path_from_ty});{own_fromsql}"
                )
            } else {
                let brw_fields_str = inner_ty.borrowed_rust_ty(type_registrar, Some("'a"), false);
                let brw_fromsql = domain_fromsql(struct_name, ty_name, ty_schema, true);
                let inner_value = inner_ty.owning_call("inner", false);
                format!(
                    "#[derive(Debug, Clone, PartialEq, postgres_types::ToSql)]#[postgres(name = \"{ty_name}\")]
                    pub struct {struct_name} (pub {inner_rust_path_from_ty});{own_fromsql}
                    pub struct {struct_name}Borrowed<'a> (pub {brw_fields_str});{brw_fromsql}
                    impl<'a> From<{struct_name}Borrowed<'a>> for {struct_name} {{
                        fn from(
                            {struct_name}Borrowed (
                            inner
                            ): {struct_name}Borrowed<'a>,
                        ) -> Self {{
                            Self (
                            {inner_value}
                            )
                        }}
                    }}"
                )
            }
        }
        Kind::Composite(fields) => {
            let fields_str = join_comma(fields, |f| {
                let f_ty = type_registrar.get(f.type_()).unwrap();
                format!("pub {} : {}", f.name(), f_ty.rust_path_from_types)
            });
            let own_fromsql = composite_fromsql(struct_name, fields, ty_name, ty_schema, false);

            if ty.is_copy {
                format!(
                    "#[derive(Copy,Debug, postgres_types::ToSql, Clone, PartialEq)]#[postgres(name = \"{ty_name}\")]
                    pub struct {struct_name} {{ {fields_str} }}{own_fromsql}"
                )
            } else {
                let borrowed_fields_str = join_comma(fields, |f| {
                    let f_ty = type_registrar.get(f.type_()).unwrap();
                    format!(
                        "pub {} : {}",
                        f.name(),
                        f_ty.borrowed_rust_ty(type_registrar, Some("'a"), false)
                    )
                });
                let brw_struct =
                    format!("pub struct {struct_name}Borrowed<'a> {{ {borrowed_fields_str} }}",);
                let brw_fromsql = composite_fromsql(struct_name, fields, ty_name, ty_schema, true);
                let field_names = join_comma(fields, |f| f.name());
                let field_values = join_comma(fields, |f| {
                    let f_ty = type_registrar.get(f.type_()).unwrap();
                    format!(
                        "{} {}",
                        f.name(),
                        if f_ty.is_copy {
                            String::new()
                        } else {
                            format!(": {}", f_ty.owning_call(f.name(), false))
                        }
                    )
                });
                format!(
                    "#[derive(Debug, postgres_types::ToSql, Clone, PartialEq)]
                    #[postgres(name = \"{ty_name}\")]
                    pub struct {struct_name} {{ {fields_str} }}
                    \n{own_fromsql}\n{brw_struct}\n{brw_fromsql}
                    impl<'a> From<{struct_name}Borrowed<'a>> for {struct_name} {{
                        fn from(
                            {struct_name}Borrowed {{
                            {field_names}
                            }}: {struct_name}Borrowed<'a>,
                        ) -> Self {{ Self {{ {field_values} }} }}
                    }}"
                )
            }
        }
        _ => unreachable!(),
    }
}

fn generate_type_modules(type_registrar: &TypeRegistrar) -> Result<String, Error> {
    // Group the custom types by schema name
    let mut modules = HashMap::<String, Vec<CornucopiaType>>::new();
    for ((schema, _), ty) in &type_registrar.custom_types {
        match modules.entry(schema.to_owned()) {
            std::collections::hash_map::Entry::Occupied(mut entry) => {
                entry.get_mut().push(ty.clone());
            }
            std::collections::hash_map::Entry::Vacant(entry) => {
                entry.insert(vec![ty.clone()]);
            }
        }
    }
    // Generate each module
    let modules_str = join_ln(modules, |(mod_name, tys)| {
        let tys_str = join_ln(tys, |ty| generate_custom_type(type_registrar, &ty));
        format!("pub mod {mod_name} {{ {tys_str} }}")
    });

    // Return to overarching `types` module
    Ok(format!("pub mod types {{ {modules_str} }}"))
}

fn generate_query(type_registrar: &TypeRegistrar, query: &PreparedQuery, is_async: bool) -> String {
    let query_struct_name = query.name.to_upper_camel_case();
    let ret_is_copy = query.ret_fields.iter().all(|a| a.ty.is_copy);
    let params_struct = generate_params_struct(
        type_registrar,
        &query.params,
        &query.name,
        &query_struct_name,
        query.ret_fields.is_empty(),
        is_async,
    );

    if query.ret_fields.is_empty() {
        let query_fn = generate_execute(
            type_registrar,
            &query.name,
            &query.params,
            &query.sql,
            is_async,
        );
        format!("{params_struct}{query_fn}")
    } else {
        let (ret_struct, borrowed_ret_struct, ret_from_impl) = generate_ret_structs(
            type_registrar,
            &query.ret_fields,
            &query_struct_name,
            ret_is_copy,
        );
        let (query_struct, query_struct_impl) = generate_query_struct(
            &query_struct_name,
            query.params.len(),
            &query.ret_fields,
            ret_is_copy,
            &query.sql,
            is_async,
        );
        let query_fn = generate_query_fn(
            type_registrar,
            &query_struct_name,
            &query.name,
            &query.params,
            is_async,
        );

        format!(
            "{params_struct}{borrowed_ret_struct}{ret_struct}{ret_from_impl}
            {query_struct}{query_struct_impl}{query_fn}"
        )
    }
}

pub(crate) fn generate(
    type_registrar: &TypeRegistrar,
    modules: Vec<PreparedModule>,
<<<<<<< HEAD
) -> Result<String, Error> {
=======
    destination: &str,
    is_async: bool,
) -> Result<(), Error> {
    let import = if is_async {
        "use futures::{{StreamExt, TryStreamExt}};use cornucopia_client::GenericClient;"
    } else {
        "use postgres::fallible_iterator::FallibleIterator;use postgres::GenericClient;"
    };
>>>>>>> cd4efcb5
    let type_modules_str = generate_type_modules(type_registrar)?;
    let query_modules = join_ln(modules, |module| {
        let queries_string = join_ln(module.queries, |query| {
            generate_query(type_registrar, &query, is_async)
        });
        format!("pub mod {} {{ {import} {queries_string} }}", module.name)
    });
    let query_modules_string = format!("pub mod queries {{ {} }}", query_modules);
    let top_level_comment = "// This file was generated with `cornucopia`. Do not modify.";
    let generated_modules =
        format!("{top_level_comment}\n\n{type_modules_str}\n\n{query_modules_string}");

    Ok(prettyplease::unparse(&syn::parse_str(&generated_modules)?))
}

pub(crate) mod error {
    use thiserror::Error as ThisError;

    #[derive(Debug, ThisError)]
    #[error("{0}")]
    pub enum Error {
        Io(#[from] WriteFileError),
        Fmt(#[from] syn::parse::Error),
    }

    #[derive(Debug, ThisError)]
    #[error("Error while trying to write to destination file \"{path}\": {err}.")]
    pub struct WriteFileError {
        pub(crate) err: std::io::Error,
        pub(crate) path: String,
    }
}<|MERGE_RESOLUTION|>--- conflicted
+++ resolved
@@ -1,10 +1,4 @@
-<<<<<<< HEAD
-=======
-use self::{
-    error::WriteFileError,
-    utils::{join_comma, join_comma_iter, join_ln},
-};
->>>>>>> cd4efcb5
+use self::utils::{join_comma, join_comma_iter, join_ln};
 use super::prepare_queries::PreparedModule;
 use crate::{
     prepare_queries::{PreparedColumn, PreparedParameter, PreparedQuery},
@@ -656,18 +650,13 @@
 pub(crate) fn generate(
     type_registrar: &TypeRegistrar,
     modules: Vec<PreparedModule>,
-<<<<<<< HEAD
+    is_async: bool,
 ) -> Result<String, Error> {
-=======
-    destination: &str,
-    is_async: bool,
-) -> Result<(), Error> {
     let import = if is_async {
         "use futures::{{StreamExt, TryStreamExt}};use cornucopia_client::GenericClient;"
     } else {
         "use postgres::fallible_iterator::FallibleIterator;use postgres::GenericClient;"
     };
->>>>>>> cd4efcb5
     let type_modules_str = generate_type_modules(type_registrar)?;
     let query_modules = join_ln(modules, |module| {
         let queries_string = join_ln(module.queries, |query| {
