--- conflicted
+++ resolved
@@ -67,69 +67,13 @@
     .contains(&s)
 }
 
-fn domain_fromsql(
-    w: &mut impl Write,
-    struct_name: &str,
-    inner_ty: &str,
-    ty_name: &str,
-    ty_schema: &str,
-    is_copy: bool,
-) {
-    let (borrow, lifetime) = if !is_copy {
-        ("Borrowed", "<'a>")
-    } else {
-        ("", "")
-    };
-    gen!(
-        w,
-<<<<<<< HEAD
-        r#"impl<'a> postgres_types::FromSql<'a> for {struct_name}Borrowed<'a> {{
-            fn from_sql(_type: &postgres_types::Type, buf: &'a [u8]) -> Result<
-                {struct_name}Borrowed<'a>, Box<dyn std::error::Error + Sync + Send>,
-            > {{
-                <{inner_ty} as postgres_types::FromSql>::from_sql(_type, buf).map({struct_name}Borrowed)
-=======
-        r#"impl<'a> postgres_types::FromSql<'a> for {struct_name}{borrow}{lifetime} {{
-        fn from_sql(_type: &postgres_types::Type, buf: &'a [u8]) -> std::result::Result<
-            {struct_name}{borrow}{lifetime}, std::boxed::Box<dyn std::error::Error + Sync + Send>,
-        > {{
-            <{inner_ty} as postgres_types::FromSql>::from_sql(_type, buf).map({struct_name}{borrow})
-        }}
-        fn accepts(type_: &postgres_types::Type) -> bool {{
-            if <{inner_ty} as postgres_types::FromSql>::accepts(type_) {{
-                return true;
-            }}
-            if type_.name() != "{ty_name}" || type_.schema() != "{ty_schema}" {{
-                return false;
->>>>>>> c7b53e62
-            }}
-            fn accepts(type_: &postgres_types::Type) -> bool {{
-                if <{inner_ty} as postgres_types::FromSql>::accepts(type_) {{
-                    return true;
-                }}
-                if type_.name() != "{ty_name}" || type_.schema() != "{ty_schema}" {{
-                    return false;
-                }}
-                match *type_.kind() {{
-                    postgres_types::Kind::Domain(ref type_) => {{
-                        <{inner_ty} as postgres_types::ToSql>::accepts(type_)
-                    }}
-                    _ => false,
-                }}
-            }}
-        }}"#
-    )
-}
-
 fn domain_tosql(
     w: &mut impl Write,
     struct_name: &str,
     inner: &PreparedField,
     ty_name: &str,
     is_params: bool,
-    is_copy: bool,
 ) {
-<<<<<<< HEAD
     let accept_ty = inner.brw_struct(true);
     let post = if is_params { "Borrowed" } else { "Params" };
     gen!(
@@ -145,34 +89,6 @@
                     _ => unreachable!(),
                 }};
                 postgres_types::ToSql::to_sql(&self.0, type_, buf)
-=======
-    let accept_ty = inner_ty.borrowed_rust_ty(type_registrar, Some("'a"), true);
-    let (post, lifetime) = if !is_copy {
-        (if is_params { "Borrowed" } else { "Params" }, "<'a>")
-    } else {
-        ("", "")
-    };
-    gen!(
-        w,
-        r#"impl {lifetime} postgres_types::ToSql for {struct_name}{post}{lifetime} {{
-        fn to_sql(
-            &self,
-            _type: &postgres_types::Type,
-            buf: &mut postgres_types::private::BytesMut,
-        ) -> std::result::Result<
-            postgres_types::IsNull,
-            std::boxed::Box<dyn std::error::Error + Sync + Send>,
-        > {{
-            let type_ = match *_type.kind() {{
-                postgres_types::Kind::Domain(ref type_) => type_,
-                _ => unreachable!(),
-            }};
-            postgres_types::ToSql::to_sql(&self.0, type_, buf)
-        }}
-        fn accepts(type_: &postgres_types::Type) -> bool {{
-            if type_.name() != "{ty_name}" {{
-                return false;
->>>>>>> c7b53e62
             }}
             fn accepts(type_: &postgres_types::Type) -> bool {{
                 if type_.name() != "{ty_name}" {{
@@ -202,13 +118,8 @@
     fields: &[PreparedField],
     ty_name: &str,
     is_params: bool,
-    is_copy: bool,
 ) {
-    let (post, lifetime) = if !is_copy {
-        (if is_params { "Borrowed" } else { "Params" }, "<'a>")
-    } else {
-        ("", "")
-    };
+    let post = if is_params { "Borrowed" } else { "Params" };
     let nb_fields = fields.len();
     let write_fields = join_ln(fields.iter(), |w, f| {
         let name = &f.name;
@@ -228,7 +139,6 @@
 
     gen!(
         w,
-<<<<<<< HEAD
         r#"impl<'a> postgres_types::ToSql for {struct_name}{post}<'a> {{
             fn to_sql(
                 &self,
@@ -238,26 +148,6 @@
                 let fields = match *_type.kind() {{
                     postgres_types::Kind::Composite(ref fields) => fields,
                     _ => unreachable!(),
-=======
-        r#"impl{lifetime} postgres_types::ToSql for {struct_name}{post}{lifetime} {{
-        fn to_sql(
-            &self,
-            _type: &postgres_types::Type,
-            buf: &mut postgres_types::private::BytesMut,
-        ) -> std::result::Result<postgres_types::IsNull, std::boxed::Box<dyn std::error::Error + Sync + Send>,> {{
-            let fields = match *_type.kind() {{
-                postgres_types::Kind::Composite(ref fields) => fields,
-                _ => unreachable!(),
-            }};
-            buf.extend_from_slice(&(fields.len() as i32).to_be_bytes());
-            for field in fields {{
-                buf.extend_from_slice(&field.type_().oid().to_be_bytes());
-                let base = buf.len();
-                buf.extend_from_slice(&[0; 4]);
-                let r = match field.name() {{
-                    {write_fields}
-                    _ => unreachable!()
->>>>>>> c7b53e62
                 }};
                 buf.extend_from_slice(&(fields.len() as i32).to_be_bytes());
                 for field in fields {{
@@ -316,18 +206,8 @@
     fields: &[PreparedField],
     ty_name: &str,
     ty_schema: &str,
-    is_copy: bool,
 ) {
-<<<<<<< HEAD
     let field_names = join_comma(fields, |w, f| gen!(w, "{}", f.name));
-=======
-    let (post, lifetime) = if !is_copy {
-        ("Borrowed", "<'a>")
-    } else {
-        ("", "")
-    };
-    let field_names = join_comma(fields, |w, f| gen!(w, "{}", f.name()));
->>>>>>> c7b53e62
     let read_fields = join_ln(fields.iter().enumerate(), |w, (index, f)| {
         gen!(
             w,
@@ -339,7 +219,6 @@
 
     gen!(
         w,
-<<<<<<< HEAD
         r#"impl<'a> postgres_types::FromSql<'a> for {struct_name}Borrowed<'a> {{
             fn from_sql(_type: &postgres_types::Type, buf: &'a [u8]) -> 
                 Result<{struct_name}Borrowed<'a>, Box<dyn std::error::Error + Sync + Send>> 
@@ -353,22 +232,6 @@
                 {read_fields}
                 Ok({struct_name}Borrowed {{ {field_names} }})
             }}
-=======
-        r#"impl<'a> postgres_types::FromSql<'a> for {struct_name}{post}{lifetime} {{
-        fn from_sql(
-            _type: &postgres_types::Type,
-            buf: &'a [u8],
-        ) -> Result<{struct_name}{post}{lifetime}, std::boxed::Box<dyn std::error::Error + Sync + Send>> {{
-            let fields = match *_type.kind() {{
-                postgres_types::Kind::Composite(ref fields) => fields,
-                _ => unreachable!(),
-            }};
-            let mut buf = buf;
-            let num_fields = postgres_types::private::read_be_i32(&mut buf)?;
-            {read_fields}
-            Result::Ok({struct_name}{post} {{ {field_names} }})
-        }}
->>>>>>> c7b53e62
 
             fn accepts(type_: &postgres_types::Type) -> bool {{
                 type_.name() == "{ty_name}" && type_.schema() == "{ty_schema}"
@@ -619,7 +482,6 @@
 
 /// Generates type definitions for custom user types. This includes domains, composites and enums.
 /// If the type is not `Copy`, then a Borrowed version will be generated.
-<<<<<<< HEAD
 fn gen_custom_type(
     w: &mut impl Write,
     prepared: &IndexMap<(String, String), PreparedType>,
@@ -633,71 +495,10 @@
             ..
         } => {
             let ty_name = pg_ty.name();
-            let ty_schema = pg_ty.schema();
             let copy = if inner.is_copy() { "Copy," } else { "" };
             match prepared.get(&SchemaKey::from(pg_ty)).unwrap() {
                 PreparedType::Domain(field) => {
                     let owned_inner = &field.own_struct();
-=======
-fn gen_custom_type(w: &mut impl Write, type_registrar: &TypeRegistrar, ty: &CornucopiaType) {
-    let ty_name = ty.pg_ty.name();
-    let ty_schema = ty.pg_ty.schema();
-    let struct_name = &ty.rust_ty_name;
-    let copy = if ty.is_copy { "Copy," } else { "" };
-    match &ty.pg_ty.kind() {
-        Kind::Enum(variants) => {
-            let variants_str = variants.join(",");
-            gen!(w,
-                "#[derive(Debug, postgres_types::ToSql, postgres_types::FromSql, Clone, Copy, PartialEq, Eq)]
-                #[postgres(name = \"{ty_name}\")]
-                pub enum {struct_name} {{ {variants_str} }}",
-            )
-        }
-        Kind::Domain(domain_inner_ty) => {
-            let inner_ty = type_registrar.get(domain_inner_ty).unwrap();
-            let inner_rust_path_from_ty = &inner_ty.rust_path_from_types;
-            gen!(
-                w,
-                "#[derive(Debug, {copy}Clone, PartialEq)]
-                pub struct {struct_name} (pub {inner_rust_path_from_ty});"
-            );
-            if ty.is_copy {
-                domain_fromsql(
-                    w,
-                    struct_name,
-                    &inner_rust_path_from_ty,
-                    ty_name,
-                    ty_schema,
-                    false,
-                );
-                domain_tosql(
-                    w,
-                    type_registrar,
-                    struct_name,
-                    inner_ty,
-                    ty_name,
-                    false,
-                    true,
-                );
-            } else {
-                let brw_fields_str = inner_ty.borrowed_rust_ty(type_registrar, Some("'a"), false);
-                let inner_value = inner_ty.owning_call("inner", false);
-                gen!(
-                    w,
-                    "#[derive(Debug)]
-                    pub struct {struct_name}Borrowed<'a> (pub {brw_fields_str});
-                    impl<'a> From<{struct_name}Borrowed<'a>> for {struct_name} {{
-                        fn from(
-                            {struct_name}Borrowed (inner): {struct_name}Borrowed<'a>,
-                        ) -> Self {{ Self({inner_value}) }}
-                    }}"
-                );
-                domain_fromsql(w, struct_name, &brw_fields_str, ty_name, ty_schema, false);
-                if !ty.is_params {
-                    let params_fields_str =
-                        inner_ty.borrowed_rust_ty(type_registrar, Some("'a"), true);
-                    let derive = if ty.is_copy { ",Copy,Clone" } else { "" };
->>>>>>> c7b53e62
                     gen!(
                         w,
                         "#[derive(Debug, {copy}Clone, PartialEq, postgres_types::ToSql,postgres_types::FromSql)]
@@ -717,7 +518,6 @@
                                 ) -> Self {{ Self({inner_value}) }}
                             }}"
                         );
-                        domain_brw_fromsql(w, struct_name, &brw_inner, ty_name, ty_schema);
                         if !inner.is_params() {
                             let field = field.brw_struct(true);
                             let derive = if inner.is_copy() { ",Copy,Clone" } else { "" };
@@ -730,7 +530,6 @@
                         domain_tosql(w, struct_name, field, ty_name, inner.is_params());
                     }
                 }
-<<<<<<< HEAD
                 _ => unreachable!(),
             }
         }
@@ -756,86 +555,6 @@
                 PreparedType::Composite(fields) => {
                     let fields_str = join_comma(fields, |w, f| {
                         gen!(w, "pub {} : {}", f.name, f.own_struct())
-=======
-                domain_tosql(
-                    w,
-                    type_registrar,
-                    struct_name,
-                    inner_ty,
-                    ty_name,
-                    ty.is_params,
-                    false,
-                );
-            }
-        }
-        Kind::Composite(fields) => {
-            let fields_str = join_comma(fields, |w, f| {
-                let f_ty = type_registrar.get(f.type_()).unwrap();
-                gen!(w, "pub {} : {}", f.name(), f_ty.rust_path_from_types)
-            });
-            gen!(
-                w,
-                "#[derive(Debug,{copy} Clone, PartialEq)]
-                pub struct {struct_name} {{ {fields_str} }}"
-            );
-            if ty.is_copy {
-                composite_fromsql(w, struct_name, &fields, ty_name, ty_schema, true);
-                composite_tosql(
-                    w,
-                    type_registrar,
-                    struct_name,
-                    &fields,
-                    ty_name,
-                    false,
-                    true,
-                );
-            } else {
-                let borrowed_fields_str = join_comma(fields, |w, f| {
-                    let f_ty = type_registrar.get(f.type_()).unwrap();
-                    gen!(
-                        w,
-                        "pub {} : {}",
-                        f.name(),
-                        f_ty.borrowed_rust_ty(type_registrar, Some("'a"), false)
-                    )
-                });
-                let field_names = join_comma(fields, |w, f| gen!(w, "{}", f.name()));
-                let field_values = join_comma(fields, |w, f| {
-                    let f_ty = type_registrar.get(f.type_()).unwrap();
-                    gen!(
-                        w,
-                        "{} {}",
-                        f.name(),
-                        if f_ty.is_copy {
-                            String::new()
-                        } else {
-                            format!(": {}", f_ty.owning_call(f.name(), false))
-                        }
-                    )
-                });
-                gen!(
-                    w,
-                    "#[derive(Debug)]
-                    pub struct {struct_name}Borrowed<'a> {{ {borrowed_fields_str} }}
-                    impl<'a> From<{struct_name}Borrowed<'a>> for {struct_name} {{
-                        fn from(
-                            {struct_name}Borrowed {{
-                            {field_names}
-                            }}: {struct_name}Borrowed<'a>,
-                        ) -> Self {{ Self {{ {field_values} }} }}
-                    }}",
-                );
-                composite_fromsql(w, struct_name, fields, ty_name, ty_schema, false);
-                if !ty.is_params {
-                    let params_fields_str = join_comma(fields, |w, f| {
-                        let f_ty = type_registrar.get(f.type_()).unwrap();
-                        gen!(
-                            w,
-                            "pub {} : {}",
-                            f.name(),
-                            f_ty.borrowed_rust_ty(type_registrar, Some("'a"), true)
-                        )
->>>>>>> c7b53e62
                     });
                     gen!(
                         w,
@@ -877,19 +596,7 @@
                         composite_tosql(w, struct_name, fields, ty_name, *is_params);
                     }
                 }
-<<<<<<< HEAD
                 _ => unreachable!(),
-=======
-                composite_tosql(
-                    w,
-                    type_registrar,
-                    struct_name,
-                    fields,
-                    ty_name,
-                    ty.is_params,
-                    false,
-                );
->>>>>>> c7b53e62
             }
         }
         _ => unreachable!(),
