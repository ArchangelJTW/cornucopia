--- conflicted
+++ resolved
@@ -62,7 +62,6 @@
 #[derive(PartialEq, Eq, Debug, Clone)]
 pub(crate) enum PreparedContent {
     Enum(Vec<String>),
-    Domain(PreparedField),
     Composite(Vec<PreparedField>),
 }
 
@@ -195,45 +194,6 @@
             .push(prepare_module(client, module, &mut registrar)?);
     }
     // Sort module for consistent codegen
-<<<<<<< HEAD
-    tmp.modules.sort_unstable_by(|a, b| a.name.cmp(&b.name));
-    tmp.types = registrar
-        .types
-        .iter()
-        .filter_map(|(key, ty)| {
-            match ty.as_ref() {
-                CornucopiaType::Custom { pg_ty, .. } => {
-                    Some((
-                        key.clone(),
-                        match pg_ty.kind() {
-                            Kind::Enum(variants) => PreparedType::Enum(variants.to_vec()),
-                            Kind::Domain(inner) => {
-                                PreparedType::Domain(PreparedField {
-                                    name: "inner".to_string(),
-                                    ty: registrar.ref_of(inner),
-                                    is_nullable: false,
-                                    is_inner_nullable: false, // TODO used when support null everywhere
-                                })
-                            }
-                            Kind::Composite(fields) => PreparedType::Composite(
-                                fields
-                                    .iter()
-                                    .map(|field| {
-                                        PreparedField {
-                                            name: field.name().to_string(),
-                                            ty: registrar.ref_of(field.type_()),
-                                            is_nullable: false, // TODO used when support null everywhere
-                                            is_inner_nullable: false, // TODO used when support null everywhere
-                                        }
-                                    })
-                                    .collect(),
-                            ),
-                            _ => unreachable!(),
-                        },
-                    ))
-                }
-                _ => None,
-=======
     tmp.modules
         .sort_unstable_by(|a, b| a.info.name.cmp(&b.info.name));
     // Prepare types grouped by schema
@@ -246,7 +206,6 @@
                 Entry::Vacant(entry) => {
                     entry.insert(vec![ty]);
                 }
->>>>>>> d439aa5f
             }
         }
     }
@@ -269,14 +228,7 @@
     {
         let content = match pg_ty.kind() {
             Kind::Enum(variants) => PreparedContent::Enum(variants.to_vec()),
-            Kind::Domain(inner) => {
-                PreparedContent::Domain(PreparedField {
-                    name: "inner".to_string(),
-                    ty: registrar.ref_of(inner),
-                    is_nullable: false,
-                    is_inner_nullable: false, // TODO used when support null everywhere
-                })
-            }
+            Kind::Domain(_) => return None,
             Kind::Composite(fields) => PreparedContent::Composite(
                 fields
                     .iter()
